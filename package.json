--- conflicted
+++ resolved
@@ -11,17 +11,7 @@
     "eslint-plugin-import": "2.20.2",
     "eslint-plugin-no-null": "1.0.2",
     "eslint-plugin-sonarjs": "0.5.0",
-<<<<<<< HEAD
-    "jest": "23.6.0",
-    "lerna": "^3.8.1",
-    "rimraf": "2.6.2",
-    "ts-jest": "22.4.3",
-    "tslint": "6.1.1",
-    "tslint-language-service": "^0.9.9",
-    "typescript": "~3.5.3",
-=======
     "typescript": "~3.9.2",
->>>>>>> 5ac400a9
     "typescript-formatter": "7.2.2"
   },
   "scripts": {
